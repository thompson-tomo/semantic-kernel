﻿<Project Sdk="Microsoft.NET.Sdk">

  <PropertyGroup>
    <!-- THIS PROPERTY GROUP MUST COME FIRST -->
    <AssemblyName>Microsoft.SemanticKernel.Connectors.Pinecone</AssemblyName>
    <RootNamespace>$(AssemblyName)</RootNamespace>
    <TargetFrameworks>net8.0;netstandard2.0</TargetFrameworks>
    <VersionSuffix>preview</VersionSuffix>
  </PropertyGroup>

  <!-- IMPORT NUGET PACKAGE SHARED PROPERTIES -->
  <Import Project="$(RepoRoot)/dotnet/nuget/nuget-package.props" />
  <Import Project="$(RepoRoot)/dotnet/src/InternalUtilities/src/InternalUtilities.props" />

  <PropertyGroup>
    <!-- NuGet Package Settings -->
    <Title>Semantic Kernel - Pinecone Connector</Title>
    <Description>Pinecone connector for Semantic Kernel plugins and semantic memory</Description>
  </PropertyGroup>

<<<<<<< HEAD
  <ItemGroup Condition="'$(TargetFramework)' == 'netstandard2.0'">
=======
  <ItemGroup>
    <PackageReference Include="Pinecone.NET" />
>>>>>>> 6939ab8f
    <PackageReference Include="System.Text.Json" />
  </ItemGroup>

  <ItemGroup>
    <ProjectReference Include="..\..\SemanticKernel.Core\SemanticKernel.Core.csproj" />
  </ItemGroup>

</Project><|MERGE_RESOLUTION|>--- conflicted
+++ resolved
@@ -18,13 +18,11 @@
     <Description>Pinecone connector for Semantic Kernel plugins and semantic memory</Description>
   </PropertyGroup>
 
-<<<<<<< HEAD
   <ItemGroup Condition="'$(TargetFramework)' == 'netstandard2.0'">
-=======
+    <PackageReference Include="System.Text.Json" />
+  </ItemGroup>
   <ItemGroup>
     <PackageReference Include="Pinecone.NET" />
->>>>>>> 6939ab8f
-    <PackageReference Include="System.Text.Json" />
   </ItemGroup>
 
   <ItemGroup>
